--- conflicted
+++ resolved
@@ -56,152 +56,7 @@
 
 
 # %%
-<<<<<<< HEAD
-=======
-# # Plot
-# fig, axes = plt.subplots(3, 1, figsize=(10, 6), sharex=False)
-
-# # Define a colormap for consistent colors
-# colors = cm.tab10.colors  # Use a colormap with at least 4 colors
-
-# ax = axes[1]
-# # Top plot: Wastewater and clinical normalized solutions
-# for i, var_idx in enumerate(variants_evaluated_index):
-#     color = colors[i]  # Assign the same color for both lines
-#     ax.plot(
-#         wastewater_df["end_date"],
-#         (wastewater_df[f"solution_{var_idx}_normalized"]
-#         - wastewater_df[f"solution_{variants_reference_index}_normalized"])*7*100,
-#         label=f"Wastewater rate {variants[i]}",
-#         color=color,
-#         linestyle="-",
-#     )
-#     ax.plot(
-#         clinical_df["end_date"],
-#         (clinical_df[f"solution_{var_idx}_normalized"]
-#          - clinical_df[f"solution_{variants_reference_index}_normalized"])*7*100,
-#         label=f"Clinical rate {variants[i]}",
-#         color=color,
-#         linestyle="--",
-#     )
-
-# ax.set_ylabel("rel. fitness / week")
-# ax.set_title(f"fitness, relative to {reference_variant}, measurable at different dates")
-# ax.set_ylim(0, 0.25*7*100)
-# ax.legend()
-
-
-# import matplotlib.dates as mdates
-
-# # Ensure the 'date' column is in datetime format
-# grouped_clinical_data.reset_index(inplace=True)
-# grouped_clinical_data["date"] = pd.to_datetime(
-#     grouped_clinical_data["date"], errors="coerce"
-# )
-
-# # Drop rows with invalid dates
-# grouped_clinical_data = grouped_clinical_data.dropna(subset=["date"])
-
-# # Sort by date
-# grouped_clinical_data.sort_values("date", inplace=True)
-
-# ## plot samples
-
-# ax = axes[2]
-
-# # Plot stacked bar chart
-# div_col = zip(grouped_clinical_data.columns[1:], colors)
-# for division, color in div_col:  # Use the same divisions and colors as in the bar plot
-# # for division in grouped_clinical_data.columns[1:]:  # Skip the 'date' column
-#     ax.bar(
-#         grouped_clinical_data['date'],
-#         grouped_clinical_data[division],
-#         label=division,
-#         color=color,
-#         bottom=grouped_clinical_data.loc[:, grouped_clinical_data.columns[1:]].iloc[:, :grouped_clinical_data.columns[1:].tolist().index(division)].sum(axis=1, skipna=True)
-#     )
-
-# # Set labels and title
-# ax.set_ylabel("Samples Count")
-# ax.set_title("Samples Per Day")
-# ax.set_xlabel("Date")
-
-# # Format x-axis with date labels
-# locator = mdates.AutoDateLocator()
-# formatter = mdates.ConciseDateFormatter(locator)
-# ax.xaxis.set_major_locator(locator)
-# ax.xaxis.set_major_formatter(formatter)
-
-
-# # # Add legend
-# # ax.axhline(
-# #     y=6,
-# #     color='red',
-# #     linestyle='--',
-# #     linewidth=3,  # Set boldness by adjusting the line width
-# #     label="Wastewater samples (6/day)"  # Add a label for legend if needed
-# # )
-
-# # ax.axhline(
-# #     y=186,
-# #     color='black',
-# #     linestyle='--',
-# #     linewidth=3,  # Set boldness by adjusting the line width
-# #     label="Clinical sequences (186/day)"  # Add a label for legend if needed
-# # )
-
-
-# # ax.legend(title="")
-
-# ax = axes[0]
-
-# # Add the plot of BA.2* frequency
-# div_col = zip(grouped_clinical_data.columns[1:], colors)
-# for division, color in div_col:  # Use the same divisions and colors as in the bar plot
-#     division_data = clin_freq[clin_freq["division"] == division]
-#     ax.plot(
-#         division_data["date"],
-#         division_data[variants_evaluated[-1]],
-#         label=division,
-#         color=color,
-#         # marker='o',
-#         linestyle="-",
-#     )
-
-# # Customize the plot
-# ax.set_title(f"{variants_evaluated[-1]} Frequency in Clinical Sequences")
-# ax.set_xlabel("Date")
-# ax.set_ylabel("rel.abundance")
-# # ax.legend(title="Division", loc="upper left")
-# ax.grid(True)
-
-# # Format x-axis for better readability
-# plt.setp(ax.xaxis.get_majorticklabels(), rotation=0, ha="right")
-# axes[2].xaxis.set_major_locator(mdates.MonthLocator(bymonthday=1))  # First day of each month
-# axes[2].xaxis.set_major_formatter(mdates.DateFormatter("%b '%y"))
-# axes[2].set_xlabel("")
-# # Remove x-ticks and labels for the first two subplots
-# axes[0].tick_params(labelbottom=False)  # Hide x-axis labels for axes[0]
-# axes[0].set_xlabel("")
-# axes[1].tick_params(labelbottom=False)  # Hide x-axis labels for axes[1]
-
-
-# # Define x-axis limits based on the earliest and latest date in all datasets
-# x_min = wastewater_df["end_date"].min()
-# x_max = max(wastewater_df["end_date"].max(), clinical_df["end_date"].max(), grouped_clinical_data["date"].max(), clin_freq["date"].max())
-
-# # Apply the same x-axis limits to all subplots
-# for ax in axes:
-#     ax.set_xlim(x_min, x_max)
-
-
-# # Ensure layout is correct
-# plt.tight_layout()
-# plt.show()
-
-
-# %%
->>>>>>> b503ec01
+
 pairwise_res = np.load(
     "../workflows/compare_clinical/results/config_ba1ba2/consolidated_pairwise_wastewater_results.npz"
 )
@@ -747,8 +602,8 @@
         )
 
 
-axes[3, 0].set_yscale("log")
-axes[3, 1].set_yscale("log")
+# axes[2,0].set_yscale("log")
+# axes[2,1].set_yscale("log")
 
 # Collect legend handles and labels from all axes
 handles = []
@@ -805,12 +660,6 @@
 # fig.legend(loc="center left", bbox_to_anchor=(1, 0.5))
 # Ensure layout is correct
 plt.tight_layout()
-<<<<<<< HEAD
-
-plt.savefig("figures/fig2.pdf", bbox_inches="tight")
-plt.savefig("figures/fig2.png", bbox_inches="tight")
-
-=======
 plt.show()
 
 # %%
@@ -957,8 +806,8 @@
         )
 
 
-# axes[2,0].set_yscale("log")
-# axes[2,1].set_yscale("log")
+axes[3, 0].set_yscale("log")
+axes[3, 1].set_yscale("log")
 
 # Collect legend handles and labels from all axes
 handles = []
@@ -1025,5 +874,8 @@
 # fig.legend(loc="center left", bbox_to_anchor=(1, 0.5))
 # Ensure layout is correct
 plt.tight_layout()
->>>>>>> b503ec01
+
+plt.savefig("figures/fig2.pdf", bbox_inches="tight")
+plt.savefig("figures/fig2.png", bbox_inches="tight")
+
 plt.show()