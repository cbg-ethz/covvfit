--- conflicted
+++ resolved
@@ -377,25 +377,7 @@
     # Plot the complements
     plot_ts.plot_complement(ax, ts_lst[i], remove_0th(ys_fitted[i]), alpha=0.3)
 
-<<<<<<< HEAD
-    # Ensure that ticks appear only at January 1st of each year
-    ax.xaxis.set_major_locator(mdates.YearLocator())  # Major ticks at each new year
-
-    # Define a function to format the date labels
-    def format_date(x, pos):
-        """Convert numeric x-axis values to a date and return only the year (YYYY)."""
-        return plot_ts.num_to_date(x, date_min=start_date, fmt="%Y")  # Year only
-
-    # Apply the custom formatter
-    date_formatter = ticker.FuncFormatter(format_date)
-    ax.xaxis.set_major_formatter(date_formatter)  # Use year-only formatting
-
-    # Ensure x-axis values are treated as dates
-    ax.xaxis_date()
-
-=======
     plot_ts.AdjustXAxisForTime(start_date)(ax)
->>>>>>> b345548d
     tick_positions = [0, 0.5, 1]
     tick_labels = ["0%", "50%", "100%"]
     ax.set_yticks(tick_positions)
