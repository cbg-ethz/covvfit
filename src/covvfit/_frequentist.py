"""utilities to fit frequentist models"""

<<<<<<< HEAD
=======
import numpy as np
>>>>>>> a14b995e
import pymc as pm
from scipy.special import expit
from scipy.stats import norm

__all__ = [
    "create_model_fixed",
    "softmax",
    "softmax_1",
    "fitted_values",
    "pred_values",
    "compute_overdispersion",
    "make_jacobian",
    "project_se",
    "make_ratediff_confints",
    "make_fitness_confints",
]

import numpy as np

from scipy.special import expit
from scipy.stats import norm



__all__ = [
    "create_model_fixed",
    "softmax",
    "softmax_1",
    "fitted_values",
    "pred_values",
    "compute_overdispersion",
    "make_jacobian",
    "project_se",
    "make_ratediff_confints",
    "make_fitness_confints",
]


def create_model_fixed(
    ts_lst,
    ys_lst,
    n: float = 1.0,
    coords: dict | None = None,
) -> pm.Model:
    """Creates a fixed effect model with varying intercepts and one rate vector."""
    if n < 0:
        raise ValueError("n must be positive")

    if coords is None:
        coords = {
            "cities": [],
            "variants": [],
        }

    with pm.Model(coords=coords) as model:
        midpoint_var = pm.Normal(
            "midpoint", mu=0.0, sigma=1500.0, dims=["cities", "variants"]
        )
        rate_var = pm.Gamma("rate", mu=0.15, sigma=0.1, dims="variants")

        # Kaan's trick to avoid overflows
        def softmax_1(x, rates, midpoints):
            E = rates[:, None] * x + midpoints[:, None]
            E_max = E.max(axis=0)
            un_norm = pm.math.exp(E - E_max)
            return un_norm / (pm.math.exp(-E_max) + pm.math.sum(un_norm, axis=0))

        ys_smooth = [
            softmax_1(ts_lst[i], rate_var, midpoint_var[i, :])
            for i, city in enumerate(coords["cities"])
        ]

        # make Multinom/n likelihood
        def log_likelihood(y, p, n):
            # return n*pm.math.sum(y * pm.math.log(p), axis=0) + n*(1-pm.math.sum(y, axis=0))*pm.math.log(1-pm.math.sum(p, axis=0))
            return n * pm.math.sum(y * pm.math.log(p), axis=0)

        [
            pm.DensityDist(
                f"ys_noisy_{city}",
                ys_smooth[i],
                n,
                logp=log_likelihood,
                observed=ys_lst[i],
            )
            for i, city in enumerate(coords["cities"])
        ]

    return model


def softmax(E):
    """softmax with the trick to avoid overflows"""
    E_max = E.max(axis=0)
    un_norm = np.exp(E - E_max)
    return un_norm / (np.exp(-E_max) + np.sum(un_norm, axis=0))


def softmax_1(x, rates, midpoints):
    """softmax with the trick to avoid overflows, assuming an additional class with rate fixed to 0"""
    E = rates[:, None] * x + midpoints[:, None]
    E_max = E.max(axis=0)
    un_norm = np.exp(E - E_max)
    return un_norm / (np.exp(-E_max) + np.sum(un_norm, axis=0))


def fitted_values(ts_lst, model_map_fixed, cities):
    """function to make the fitted values of a model"""
    y_fit_lst = [
        softmax_1(ts_lst[i], model_map_fixed["rate"], model_map_fixed["midpoint"][i, :])
        for i, city in enumerate(cities)
    ]

    return y_fit_lst


def pred_values(
        ts_lst,
        model_map_fixed,
        cities, 
        horizon=60):
    """function to make the fitted values of a model"""
    ts_pred_lst = [np.arange(horizon) + tt.max() + 1 for tt in ts_lst]
    y_pred_lst = [
        softmax_1(
            ts_pred_lst[i], model_map_fixed["rate"], model_map_fixed["midpoint"][i, :]
        )
        for i, city in enumerate(cities)
    ]

    return ts_pred_lst, y_pred_lst


def compute_overdispersion(ys_lst, y_fit_lst, cities):
    """compute overdispersion from a quasimultinom model"""
    pearson_r_lst = [
        (y_fit_lst[k] - ys_lst[k]) ** 2 / (y_fit_lst[k] * (1 - y_fit_lst[k]))
        for k, city in enumerate(cities)
    ]
    overdisp_list2 = [
        i.sum() / ((i.shape[0]) * (i.shape[1] - 1)) for i in pearson_r_lst
    ]
    overdisp_fixed = np.concatenate(pearson_r_lst, axis=1).sum() / np.sum(
        [((i.shape[0]) * (i.shape[1] - 1)) for i in pearson_r_lst]
    )

    return pearson_r_lst, overdisp_list2, overdisp_fixed


def make_jacobian(rate, midpoint, t):
    """function to make the jacobian of logit(y), with the +1"""
    linear_predict = rate * t + midpoint
    tiled_array = np.tile(linear_predict, (linear_predict.shape[0], 1))
    np.fill_diagonal(tiled_array, 0)
    softmax_array = np.apply_along_axis(softmax, 1, tiled_array) * (-1)
    np.fill_diagonal(softmax_array, 1)
    array_out = np.concatenate([softmax_array, softmax_array], axis=1)
    return array_out


def project_se(rate, midpoint, t, model_hessian_inv, overdisp=1.0):
    """function to project the standard errors on the logit(y) scale"""
    jacobian = make_jacobian(rate, midpoint, t)
    return np.sqrt(np.diag(jacobian.dot(model_hessian_inv).dot(jacobian.T))) * overdisp


def make_ratediff_confints(t_rate, model_hessian_fixed, overdisp_fixed=1.0, g=7.0):
    """project the standard errors on the rate difference scale, compute wald confints, transform to fitness scale"""
    p_variants = t_rate.shape[0]
    t_hess_inv = np.linalg.inv(model_hessian_fixed)[-p_variants:, -p_variants:]

    rate_diff = np.array([[j - i for i in t_rate] for j in t_rate])
    fitness_diff = np.exp(rate_diff * g) - 1

    rate_diff_se = np.sqrt(
        np.array(
            [
                [
                    t_hess_inv[[i, j], :][:, [i, j]].diagonal().sum()
                    - np.fliplr(t_hess_inv[[i, j], :][:, [i, j]]).diagonal().sum()
                    for i, _ in enumerate(t_rate)
                ]
                for j, _ in enumerate(t_rate)
            ]
        )
    )
    rate_diff_se = overdisp_fixed * rate_diff_se
    rate_diff_lower = rate_diff - 1.96 * rate_diff_se
    rate_diff_upper = rate_diff + 1.96 * rate_diff_se
    fitness_diff_lower = np.exp(rate_diff_lower * g) - 1
    fitness_diff_upper = np.exp(rate_diff_upper * g) - 1

    return fitness_diff, rate_diff_se, fitness_diff_lower, fitness_diff_upper


def make_fitness_confints(t_rate, model_hessian_fixed, overdisp_fixed=1.0, g=7.0):
    """project the standard errors on the fitness scale, compute wald confints"""
    p_variants = t_rate.shape[0]
    t_hess_inv = np.linalg.inv(model_hessian_fixed)[-p_variants:, -p_variants:]

    rate_diff = np.array([[j - i for i in t_rate] for j in t_rate])
    fitness_diff = np.exp(rate_diff * g) - 1

    fitness_diff_se = []
    for i, r1 in enumerate(t_rate):
        t_lst = []
        for j, r2 in enumerate(t_rate):
            t_jacobian = np.array(
                [g * np.exp(g * (r2 - r1)), -g * np.exp(g * (r2 - r1))]
            )
            se = np.sqrt(
                t_jacobian.dot(t_hess_inv[[i, j], :][:, [i, j]]).dot(t_jacobian.T)
            )
            t_lst.append(se)
        fitness_diff_se.append(t_lst)
    fitness_diff_se = np.array(fitness_diff_se)

    fitness_diff_se = overdisp_fixed * fitness_diff_se
    fitness_diff_lower = fitness_diff - 1.96 * fitness_diff_se
    fitness_diff_upper = fitness_diff + 1.96 * fitness_diff_se

    return fitness_diff, fitness_diff_se, fitness_diff_lower, fitness_diff_upper


<<<<<<< HEAD

def make_confidence_bands(
    ts,
    y_fit,
    hessian_inv,
    k_th_variant,
    rate,
    midpoint,
    overdisp,
    confidence=0.95
):
    
    p_variants=len(rate)
    p_params=hessian_inv.shape[0]
=======
def make_confidence_bands(
    ts, y_fit, hessian_inv, k_th_variant, rate, midpoint, overdisp, confidence=0.95
):
    p_variants = len(rate)
    p_params = hessian_inv.shape[0]
>>>>>>> a14b995e
    z_score = norm.ppf(1 - (1 - confidence) / 2)
    hessian_indices = np.concatenate(
        [
            np.arange(p_variants) + k_th_variant * p_variants,
<<<<<<< HEAD
            np.arange(p_params - p_variants, p_params),
=======
            np.arange(hessian_inv.shape[0] - p_variants, p_params),
>>>>>>> a14b995e
        ]
    )
    tmp_hessian = hessian_inv[hessian_indices, :][:, hessian_indices]
    y_fit_logit = np.log(y_fit) - np.log(1 - y_fit)
    logit_se = np.array(
        [
            project_se(
                rate,
                midpoint,
                t,
                tmp_hessian,
                overdisp,
            )
            for t in ts
        ]
    ).T
<<<<<<< HEAD
    
    conf_bands = {
        "lower":expit(y_fit_logit - z_score * logit_se),
        "upper":expit(y_fit_logit + z_score * logit_se),
    }
    
    return conf_bands
    
=======

    conf_bands = {
        "lower": expit(y_fit_logit - z_score * logit_se),
        "upper": expit(y_fit_logit + z_score * logit_se),
    }

    return conf_bands
>>>>>>> a14b995e
<|MERGE_RESOLUTION|>--- conflicted
+++ resolved
@@ -1,32 +1,9 @@
 """utilities to fit frequentist models"""
 
-<<<<<<< HEAD
-=======
 import numpy as np
->>>>>>> a14b995e
 import pymc as pm
 from scipy.special import expit
 from scipy.stats import norm
-
-__all__ = [
-    "create_model_fixed",
-    "softmax",
-    "softmax_1",
-    "fitted_values",
-    "pred_values",
-    "compute_overdispersion",
-    "make_jacobian",
-    "project_se",
-    "make_ratediff_confints",
-    "make_fitness_confints",
-]
-
-import numpy as np
-
-from scipy.special import expit
-from scipy.stats import norm
-
-
 
 __all__ = [
     "create_model_fixed",
@@ -228,37 +205,16 @@
     return fitness_diff, fitness_diff_se, fitness_diff_lower, fitness_diff_upper
 
 
-<<<<<<< HEAD
-
-def make_confidence_bands(
-    ts,
-    y_fit,
-    hessian_inv,
-    k_th_variant,
-    rate,
-    midpoint,
-    overdisp,
-    confidence=0.95
-):
-    
-    p_variants=len(rate)
-    p_params=hessian_inv.shape[0]
-=======
 def make_confidence_bands(
     ts, y_fit, hessian_inv, k_th_variant, rate, midpoint, overdisp, confidence=0.95
 ):
     p_variants = len(rate)
     p_params = hessian_inv.shape[0]
->>>>>>> a14b995e
     z_score = norm.ppf(1 - (1 - confidence) / 2)
     hessian_indices = np.concatenate(
         [
             np.arange(p_variants) + k_th_variant * p_variants,
-<<<<<<< HEAD
-            np.arange(p_params - p_variants, p_params),
-=======
             np.arange(hessian_inv.shape[0] - p_variants, p_params),
->>>>>>> a14b995e
         ]
     )
     tmp_hessian = hessian_inv[hessian_indices, :][:, hessian_indices]
@@ -275,21 +231,10 @@
             for t in ts
         ]
     ).T
-<<<<<<< HEAD
-    
-    conf_bands = {
-        "lower":expit(y_fit_logit - z_score * logit_se),
-        "upper":expit(y_fit_logit + z_score * logit_se),
-    }
-    
-    return conf_bands
-    
-=======
 
     conf_bands = {
         "lower": expit(y_fit_logit - z_score * logit_se),
         "upper": expit(y_fit_logit + z_score * logit_se),
     }
 
-    return conf_bands
->>>>>>> a14b995e
+    return conf_bands