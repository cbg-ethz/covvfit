--- conflicted
+++ resolved
@@ -19,13 +19,9 @@
     m = midpoints.reshape(shape)
     g = growths.reshape(shape)
 
-<<<<<<< HEAD
     # return (ts[..., None] - m) * g
     return (ts[..., None]) * g + m
-=======
-    return (ts[..., None] - m) * g
-    # return (ts[..., None] ) * g + m
->>>>>>> 0cc95364
+
 
 
 _Float = float | Float[Array, " "]
