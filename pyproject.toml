--- conflicted
+++ resolved
@@ -9,10 +9,6 @@
 [tool.poetry.dependencies]
 python = ">=3.10,<3.12"
 matplotlib = "^3.8.0"
-<<<<<<< HEAD
-pymc = "^5.3.0"
-=======
->>>>>>> c06c9229
 scipy = "^1.11.3"
 jax = "^0.4.20"
 jaxlib = "^0.4.20"
