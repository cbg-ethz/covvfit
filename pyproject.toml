--- conflicted
+++ resolved
@@ -18,10 +18,8 @@
 pytensor = "==2.11.1"
 pymc = "==5.3.0"
 seaborn = "^0.13.2"
-<<<<<<< HEAD
-=======
 numpyro = "^0.14.0"
->>>>>>> ced040ce
+
 
 [tool.poetry.group.dev]
 optional = true
@@ -40,12 +38,6 @@
 
 [tool.ruff]
 exclude = [".venv"]
-<<<<<<< HEAD
-ignore = ["E501"]
-
-[tool.jupytext]
-formats = "ipynb,py:percent"
-=======
 select = ["E", "F", "I001"]
 ignore = ["E721", "E731", "F722", "E501"]
 # ignore-init-module-imports = true
@@ -53,8 +45,6 @@
 [tool.jupytext]
 formats = "ipynb,py:percent"
 
->>>>>>> ced040ce
-
 [build-system]
 requires = ["poetry-core"]
 build-backend = "poetry.core.masonry.api"